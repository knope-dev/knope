--- conflicted
+++ resolved
@@ -15,6 +15,7 @@
 # See more keys and their definitions at https://doc.rust-lang.org/cargo/reference/manifest.html
 
 [dependencies]
+execute = "0.2.13"
 serde = { version = "1.0.197", features = ["derive"] }
 base64 = "0.21.7"
 toml = "0.8.11"
@@ -40,14 +41,9 @@
 changesets = "0.2.2"
 time = { version = "0.3.34" }
 datta = "0.1.1"
-<<<<<<< HEAD
-=======
 serde_yaml = "0.9.33"
->>>>>>> 71f5664b
 enum-iterator = "2.0.0"
 relative-path = { version = "1.9.2", features = ["serde"] }
-subprocess = "0.2.9"
-serde_yaml = "0.9.32"
 
 [dev-dependencies]
 pretty_assertions = "1.4.0"
