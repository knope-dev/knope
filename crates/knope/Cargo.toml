[package]
name = "knope"
description = "A command line tool for automating common development tasks"
version = "0.16.2"
authors = ["Dylan Anthony <contact@dylananthony.com>"]
edition = "2021"
license = "MIT"
repository = "https://github.com/knope-dev/knope"
homepage = "https://knope.tech"
documentation = "https://knope.tech"
keywords = ["semantic-version", "changelog", "changeset", "git", "github"]
categories = ["command-line-utilities", "development-tools"]
rust-version = "1.71.1"
readme = "../../README.md"

# See more keys and their definitions at https://doc.rust-lang.org/cargo/reference/manifest.html

[dependencies]
base64 = "0.22.1"
changesets = { workspace = true }
clap = { version = "4.5.4", features = ["cargo", "string", "env"] }
datta = "0.1.1"
env_logger = "0.11.3"
execute = "0.2.13"
<<<<<<< HEAD
git2 = { version = "0.18.3", default-features = false }
=======
git2 = { version = "0.19.0", default-features = false }
git-conventional = "0.12.6"
>>>>>>> ecbf1669
gix = { version = "0.63.0", default-features = false, features = [
  "max-performance-safe",
] }
indexmap = { version = "2.2.6", features = ["serde"] }
inquire = { version = "0.7.5", default-features = false, features = [
  "crossterm",
] }
itertools = { workspace = true }
knope-config = { path = "../knope-config", version = "0.0.1" }
knope-versioning = { path = "../knope-versioning", version = "0.0.1", features = [
  "miette",
] }
log = "0.4.21"
miette = { workspace = true, features = ["fancy"] }
platform-dirs = "0.3.0"
relative-path = { workspace = true }
serde = { workspace = true }
serde_json = { workspace = true, features = ["preserve_order"] }
serde_yaml = { workspace = true }
thiserror = { workspace = true }
time = { version = "0.3.36" }
toml = { workspace = true }
ureq = { version = "2.9.6", features = ["json"] }

[dev-dependencies]
pretty_assertions = "1.4.0"
snapbox = { version = "0.6.0", features = ["path"] }
tempfile = "3.10.1"

[lints]
workspace = true<|MERGE_RESOLUTION|>--- conflicted
+++ resolved
@@ -22,12 +22,7 @@
 datta = "0.1.1"
 env_logger = "0.11.3"
 execute = "0.2.13"
-<<<<<<< HEAD
-git2 = { version = "0.18.3", default-features = false }
-=======
 git2 = { version = "0.19.0", default-features = false }
-git-conventional = "0.12.6"
->>>>>>> ecbf1669
 gix = { version = "0.63.0", default-features = false, features = [
   "max-performance-safe",
 ] }
